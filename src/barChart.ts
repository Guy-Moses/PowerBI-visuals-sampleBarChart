module powerbi.extensibility.visual {
    // powerbi.visuals
    import ISelectionId = powerbi.visuals.ISelectionId;

    /**
     * Interface for BarCharts viewmodel.
     *
     * @interface
     * @property {BarChartDataPoint[]} dataPoints - Set of data points the visual will render.
     * @property {number} dataMax                 - Maximum data value in the set of data points.
     */
    interface BarChartViewModel {
        dataPoints: BarChartDataPoint[];
        dataMax: number;
        settings: BarChartSettings;
    };

    /**
     * Interface for BarChart data points.
     *
     * @interface
     * @property {number} value             - Data value for point.
     * @property {string} category          - Corresponding category of data value.
     * @property {string} color             - Color corresponding to data point.
     * @property {ISelectionId} selectionId - Id assigned to data point for cross filtering
     *                                        and visual interaction.
     */
    interface BarChartDataPoint {
        value: PrimitiveValue;
        category: string;
        color: string;
        strokeColor: string;
        strokeWidth: number;
        selectionId: ISelectionId;
    };


    enum twoValsEnum {
        above,under
    };

    enum specialValsEnum {
        coffee, warning, musicalNote
    }
    /**
     * Interface for BarChart settings.
     *
     * @interface
     * @property {{show:boolean}} enableAxis - Object property that allows axis to be enabled.
     * @property {{generalView.opacity:number}} Bars Opacity - Controls opacity of plotted bars, values range between 10 (almost transparent) to 100 (fully opaque, default)
     * @property {{generalView.showHelpLink:boolean}} Show Help Button - When TRUE, the plot displays a button which launch a link to documentation.
     */
    interface BarChartSettings {
        enableAxis: {
            show: boolean;
            fill: string;
        };

        generalView: {
            opacity: number;
            showBugBashData: boolean;
            showHelpLink: boolean;
            helpLinkColor: string;
            specialEnumeration: specialValsEnum;
        };

        testAnalyticsProperty: {
            show: boolean;
            displayName: string;
            opacity: number;
            showHelpLink: boolean;
            helpLinkColor: string;
            specialEnumeration: specialValsEnum;
        };

        CardWithManyPropertiesAnalytics: {
            show: boolean;
            displayName: string;
            unboundIntegerProperty: number;
            boundIntegerProperty: number;
            unboundNumericProperty: number;
            boundNumericProperty: number;
            booleanProperty: boolean;
            textProperty: string;
            specialEnumeration: specialValsEnum
            colorProperty: string;
            nullableColorProperty: string;
            formattingLableDisplayUnitsProperty: number;
            formattingAlignmentProperty: string;
            formattingFontSizeProperty: number;
        };

        CardWithManyPropertiesFormatting: {
            show: boolean;
            displayName: string;
            unboundIntegerProperty: number;
            boundIntegerProperty: number;
            unboundNumericProperty: number;
            boundNumericProperty: number;
            booleanProperty: boolean;
            textProperty: string;
            specialEnumeration: specialValsEnum
            colorProperty: string;
            nullableColorProperty: string;
            formattingLableDisplayUnitsProperty: number;
            formattingAlignmentProperty: string;
            formattingFontSizeProperty: number;
        };
    }

    /**
     * Function that converts queried data into a view model that will be used by the visual.
     *
     * @function
     * @param {VisualUpdateOptions} options - Contains references to the size of the container
     *                                        and the dataView which contains all the data
     *                                        the visual had queried.
     * @param {IVisualHost} host            - Contains references to the host which contains services
     */
    function visualTransform(options: VisualUpdateOptions, host: IVisualHost): BarChartViewModel {
        let dataViews = options.dataViews;
        let defaultSettings: BarChartSettings = {
            enableAxis: {
                show: false,
                fill: "#000000",
            },
            generalView: {
                opacity: 100,
                showBugBashData: false,
                showHelpLink: false,
                helpLinkColor: "#80B0E0",
                specialEnumeration: specialValsEnum.coffee
            },
            testAnalyticsProperty: {
                show: false,
                displayName: "Analytics Instance",
                opacity: 100,
                showHelpLink: false,
                helpLinkColor: "#80B0E0",
                specialEnumeration: specialValsEnum.coffee
            },
            CardWithManyPropertiesAnalytics: {
                show: false,
                displayName: "Analytics Instance",
                unboundIntegerProperty: 10,
                boundIntegerProperty: 20,
                unboundNumericProperty: 10.5,
                boundNumericProperty: 20.5,
                booleanProperty: false,
                textProperty: "What is your name?",
                specialEnumeration: specialValsEnum.coffee,
                colorProperty: "#8800FF",
                nullableColorProperty: "#00FF88",
                formattingLableDisplayUnitsProperty: 0,
                formattingAlignmentProperty: 'right',
                formattingFontSizeProperty: 10
            },
            CardWithManyPropertiesFormatting: {
                show: false,
                displayName: "Formatting Instance",
                unboundIntegerProperty: 10,
                boundIntegerProperty: 20,
                unboundNumericProperty: 10.5,
                boundNumericProperty: 20.5,
                booleanProperty: false,
                textProperty: "What is your quest?",
                specialEnumeration: specialValsEnum.coffee,
                colorProperty: "#8800FF",
                nullableColorProperty: "#00FF88",
                formattingLableDisplayUnitsProperty: 0,
                formattingAlignmentProperty: 'right',
                formattingFontSizeProperty: 10
            },
        };
        let viewModel: BarChartViewModel = {
            dataPoints: [],
            dataMax: 0,
            settings: <BarChartSettings>{}
        };

        if (!dataViews
            || !dataViews[0]
            || !dataViews[0].categorical
            || !dataViews[0].categorical.categories
            || !dataViews[0].categorical.categories[0].source
            || !dataViews[0].categorical.values
        ) {
            return viewModel;
        }

        let categorical = dataViews[0].categorical;
        let category = categorical.categories[0];
        let dataValue = categorical.values[0];

        let barChartDataPoints: BarChartDataPoint[] = [];
        let dataMax: number;

        let colorPalette: ISandboxExtendedColorPalette = host.colorPalette;
        let objects = dataViews[0].metadata.objects;

        const strokeColor: string = getColumnStrokeColor(colorPalette);

        let barChartSettings: BarChartSettings = {
            enableAxis: {
                show: getValue<boolean>(objects, 'enableAxis', 'show', defaultSettings.enableAxis.show),
                fill: getAxisTextFillColor(objects, colorPalette, defaultSettings.enableAxis.fill),
            },
            generalView: {
                opacity: getValue<number>(objects, 'generalView', 'opacity', defaultSettings.generalView.opacity),
                showBugBashData: getValue<boolean>(objects, 'generalView', 'showBugBashData', defaultSettings.generalView.showBugBashData),
                showHelpLink: getValue<boolean>(objects, 'generalView', 'showHelpLink', defaultSettings.generalView.showHelpLink),
                helpLinkColor: strokeColor,
                specialEnumeration: getValue<specialValsEnum>(objects, 'generalView', 'specialEnumeration', defaultSettings.generalView.specialEnumeration)
            },
            testAnalyticsProperty: {
                show: getValue<boolean>(objects, 'testAnalyticsProperty', 'show', defaultSettings.testAnalyticsProperty.show),
                displayName: getValue<string>(objects, 'testAnalyticsProperty', 'displayName', defaultSettings.testAnalyticsProperty.displayName),
                opacity: getValue<number>(objects, 'testAnalyticsProperty', 'opacity', defaultSettings.testAnalyticsProperty.opacity),
                showHelpLink: getValue<boolean>(objects, 'testAnalyticsProperty', 'showHelpLink', defaultSettings.testAnalyticsProperty.showHelpLink),
                helpLinkColor: strokeColor,
                specialEnumeration: getValue<specialValsEnum>(objects, 'testAnalyticsProperty', 'specialEnumeration', defaultSettings.testAnalyticsProperty.specialEnumeration)
            },
            CardWithManyPropertiesAnalytics: {
                show: getValue<boolean>(objects, 'CardWithManyPropertiesAnalytics', 'show', defaultSettings.CardWithManyPropertiesAnalytics.show),
                displayName: getValue<string>(objects, 'CardWithManyPropertiesAnalytics', 'displayName', defaultSettings.CardWithManyPropertiesAnalytics.displayName),
                unboundIntegerProperty: getValue<number>(objects, 'CardWithManyPropertiesAnalytics', 'unboundIntegerProperty', defaultSettings.CardWithManyPropertiesAnalytics.unboundIntegerProperty),
                boundIntegerProperty: getValue<number>(objects, 'CardWithManyPropertiesAnalytics', 'boundIntegerProperty', defaultSettings.CardWithManyPropertiesAnalytics.boundIntegerProperty),
                unboundNumericProperty: getValue<number>(objects, 'CardWithManyPropertiesAnalytics', 'unboundNumericProperty', defaultSettings.CardWithManyPropertiesAnalytics.unboundNumericProperty),
                boundNumericProperty: getValue<number>(objects, 'CardWithManyPropertiesAnalytics', 'boundNumericProperty', defaultSettings.CardWithManyPropertiesAnalytics.boundNumericProperty),
                booleanProperty: getValue<boolean>(objects, 'CardWithManyPropertiesAnalytics', 'booleanProperty', defaultSettings.CardWithManyPropertiesAnalytics.booleanProperty),
                textProperty: getValue<string>(objects, 'CardWithManyPropertiesAnalytics', 'textProperty', defaultSettings.CardWithManyPropertiesAnalytics.textProperty),
                specialEnumeration: getValue<specialValsEnum>(objects, 'CardWithManyPropertiesAnalytics', 'specialEnumeration', defaultSettings.testAnalyticsProperty.specialEnumeration),
                colorProperty: getValue<string>(objects, 'CardWithManyPropertiesAnalytics', 'colorProperty', defaultSettings.CardWithManyPropertiesAnalytics.colorProperty),
                nullableColorProperty: getValue<string>(objects, 'CardWithManyPropertiesAnalytics', 'nullableColorProperty', defaultSettings.CardWithManyPropertiesAnalytics.nullableColorProperty),
                formattingLableDisplayUnitsProperty: getValue<number>(objects, 'CardWithManyPropertiesAnalytics', 'formattingLableDisplayUnitsProperty', defaultSettings.CardWithManyPropertiesAnalytics.formattingLableDisplayUnitsProperty),
                formattingAlignmentProperty: getValue<string>(objects, 'CardWithManyPropertiesAnalytics', 'formattingAlignmentProperty', defaultSettings.CardWithManyPropertiesAnalytics.formattingAlignmentProperty),
                formattingFontSizeProperty: getValue<number>(objects, 'CardWithManyPropertiesAnalytics', 'formattingFontSizeProperty', defaultSettings.CardWithManyPropertiesAnalytics.formattingFontSizeProperty)
            },
            CardWithManyPropertiesFormatting: {
                show: getValue<boolean>(objects, 'CardWithManyPropertiesFormatting', 'show', defaultSettings.CardWithManyPropertiesFormatting.show),
                displayName: getValue<string>(objects, 'CardWithManyPropertiesFormatting', 'displayName', defaultSettings.CardWithManyPropertiesFormatting.displayName),
                unboundIntegerProperty: getValue<number>(objects, 'CardWithManyPropertiesFormatting', 'unboundIntegerProperty', defaultSettings.CardWithManyPropertiesFormatting.unboundIntegerProperty),
                boundIntegerProperty: getValue<number>(objects, 'CardWithManyPropertiesFormatting', 'boundIntegerProperty', defaultSettings.CardWithManyPropertiesFormatting.boundIntegerProperty),
                unboundNumericProperty: getValue<number>(objects, 'CardWithManyPropertiesFormatting', 'unboundNumericProperty', defaultSettings.CardWithManyPropertiesFormatting.unboundNumericProperty),
                boundNumericProperty: getValue<number>(objects, 'CardWithManyPropertiesFormatting', 'boundNumericProperty', defaultSettings.CardWithManyPropertiesFormatting.boundNumericProperty),
                booleanProperty: getValue<boolean>(objects, 'CardWithManyPropertiesFormatting', 'booleanProperty', defaultSettings.CardWithManyPropertiesFormatting.booleanProperty),
                textProperty: getValue<string>(objects, 'CardWithManyPropertiesFormatting', 'textProperty', defaultSettings.CardWithManyPropertiesFormatting.textProperty),
                specialEnumeration: getValue<specialValsEnum>(objects, 'CardWithManyPropertiesFormatting', 'specialEnumeration', defaultSettings.testAnalyticsProperty.specialEnumeration),
                colorProperty: getValue<string>(objects, 'CardWithManyPropertiesFormatting', 'colorProperty', defaultSettings.CardWithManyPropertiesFormatting.colorProperty),
                nullableColorProperty: getValue<string>(objects, 'CardWithManyPropertiesFormatting', 'nullableColorProperty', defaultSettings.CardWithManyPropertiesFormatting.nullableColorProperty),
                formattingLableDisplayUnitsProperty: getValue<number>(objects, 'CardWithManyPropertiesFormatting', 'formattingLableDisplayUnitsProperty', defaultSettings.CardWithManyPropertiesFormatting.formattingLableDisplayUnitsProperty),
                formattingAlignmentProperty: getValue<string>(objects, 'CardWithManyPropertiesFormatting', 'formattingAlignmentProperty', defaultSettings.CardWithManyPropertiesFormatting.formattingAlignmentProperty),
                formattingFontSizeProperty: getValue<number>(objects, 'CardWithManyPropertiesFormatting', 'formattingFontSizeProperty', defaultSettings.CardWithManyPropertiesFormatting.formattingFontSizeProperty)
            },
        };

        const strokeWidth: number = getColumnStrokeWidth(colorPalette.isHighContrast);

        for (let i = 0, len = Math.max(category.values.length, dataValue.values.length); i < len; i++) {
            const color: string = getColumnColorByIndex(category, i, colorPalette);

            const selectionId: ISelectionId = host.createSelectionIdBuilder()
                .withCategory(category, i)
                .createSelectionId();

            barChartDataPoints.push({
                color,
                strokeColor,
                strokeWidth,
                selectionId,
                value: dataValue.values[i],
                category: `${category.values[i]}`,
            });
        }

        dataMax = <number>dataValue.maxLocal;

        return {
            dataPoints: barChartDataPoints,
            dataMax: dataMax,
            settings: barChartSettings,
        };
    }

    function getColumnColorByIndex(
        category: DataViewCategoryColumn,
        index: number,
        colorPalette: ISandboxExtendedColorPalette,
    ): string {
        if (colorPalette.isHighContrast) {
            return colorPalette.background.value;
        }

        const defaultColor: Fill = {
            solid: {
                color: colorPalette.getColor(`${category.values[index]}`).value,
            }
        };

        return getCategoricalObjectValue<Fill>(
            category,
            index,
            'colorSelector',
            'fill',
            defaultColor
        ).solid.color;
    }

    function getColumnStrokeColor(colorPalette: ISandboxExtendedColorPalette): string {
        return colorPalette.isHighContrast
            ? colorPalette.foreground.value
            : null;
    }

    function getColumnStrokeWidth(isHighContrast: boolean): number {
        return isHighContrast
            ? 2
            : 0;
    }

    function getAxisTextFillColor(
        objects: DataViewObjects,
        colorPalette: ISandboxExtendedColorPalette,
        defaultColor: string
    ): string {
        if (colorPalette.isHighContrast) {
            return colorPalette.foreground.value;
        }

        return getValue<Fill>(
            objects,
            "enableAxis",
            "fill",
            {
                solid: {
                    color: defaultColor,
                }
            },
        ).solid.color;
    }

    export class BarChart implements IVisual {
        private svg: d3.Selection<SVGElement>;
        private host: IVisualHost;
        private selectionManager: ISelectionManager;
        private barContainer: d3.Selection<SVGElement>;
        private xAxis: d3.Selection<SVGElement>;
        private barDataPoints: BarChartDataPoint[];
        private barChartSettings: BarChartSettings;
        private tooltipServiceWrapper: ITooltipServiceWrapper;
        private locale: string;
        private helpLinkElement: d3.Selection<any>;
<<<<<<< HEAD
        private bugBashElement: d3.Selection<any>;
=======
        private element: HTMLElement;
        private isLandingPageOn: boolean;
        private LandingPageRemoved: boolean;
        private LandingPage: d3.Selection<any>;
>>>>>>> 29164dc7

        private barSelection: d3.selection.Update<BarChartDataPoint>;

        static Config = {
            xScalePadding: 0.1,
            solidOpacity: 1,
            transparentOpacity: 0.4,
            margins: {
                top: 0,
                right: 0,
                bottom: 25,
                left: 30,
            },
            xAxisFontMultiplier: 0.04,
        };

        /**
         * Creates instance of BarChart. This method is only called once.
         *
         * @constructor
         * @param {VisualConstructorOptions} options - Contains references to the element that will
         *                                             contain the visual and a reference to the host
         *                                             which contains services.
         */
        constructor(options: VisualConstructorOptions) {
            this.host = options.host;
            this.element = options.element;
            this.selectionManager = options.host.createSelectionManager();

            this.selectionManager.registerOnSelectCallback(() => {
                this.syncSelectionState(this.barSelection, this.selectionManager.getSelectionIds() as ISelectionId[]);
            });

            this.tooltipServiceWrapper = createTooltipServiceWrapper(this.host.tooltipService, options.element);
            debugger;
            this.svg = d3.select(options.element)
                .append('svg')
                .classed('barChart', true);

            this.locale = options.host.locale;

            this.barContainer = this.svg
                .append('g')
                .classed('barContainer', true);

            this.xAxis = this.svg
                .append('g')
                .classed('xAxis', true);

            const helpLinkElement: Element = this.createHelpLinkElement();
            options.element.appendChild(helpLinkElement);

            this.helpLinkElement = d3.select(helpLinkElement);

            const bugBashElement: Element = this.createBugBashElementHook();
            bugBashElement.setAttribute("id","bugBashHook")
            options.element.appendChild(bugBashElement);

            this.bugBashElement = d3.select(bugBashElement);
        }

        /**
         * Updates the state of the visual. Every sequential databinding and resize will call update.
         *
         * @function
         * @param {VisualUpdateOptions} options - Contains references to the size of the container
         *                                        and the dataView which contains all the data
         *                                        the visual had queried.
         */
        public update(options: VisualUpdateOptions) {
            let viewModel: BarChartViewModel = visualTransform(options, this.host);
            let settings = this.barChartSettings = viewModel.settings;
            this.barDataPoints = viewModel.dataPoints;

            // Turn on landing page in capabilities and remove comment to turn on landing page!
            // this.HandleLandingPage(options);

            let width = options.viewport.width;
            let height = options.viewport.height;

            this.svg.attr({
                width: width,
                height: height
            });

            if (settings.enableAxis.show) {
                let margins = BarChart.Config.margins;
                height -= margins.bottom;
            }

            this.bugBashElement
                .classed("hidden", !settings.generalView.showBugBashData)

            this.helpLinkElement
                .classed("hidden", !settings.generalView.showHelpLink)
                .style({
                    "border-color": settings.generalView.helpLinkColor,
                    "color": settings.generalView.helpLinkColor,
                });

            this.xAxis.style({
                "font-size": d3.min([height, width]) * BarChart.Config.xAxisFontMultiplier,
                "fill": settings.enableAxis.fill,
            });

            let yScale = d3.scale.linear()
                .domain([0, viewModel.dataMax])
                .range([height, 0]);

            let xScale = d3.scale.ordinal()
                .domain(viewModel.dataPoints.map(d => d.category))
                .rangeRoundBands([0, width], BarChart.Config.xScalePadding, 0.2);

            let xAxis = d3.svg.axis()
                .scale(xScale)
                .orient('bottom');

            this.xAxis.attr('transform', 'translate(0, ' + height + ')')
                .call(xAxis);

            this.barSelection = this.barContainer
                .selectAll('.bar')
                .data(this.barDataPoints);

            this.barSelection
                .enter()
                .append('rect')
                .classed('bar', true);

            const opacity: number = viewModel.settings.generalView.opacity / 100;

            this.barSelection
                .attr({
                    width: xScale.rangeBand(),
                    height: d => height - yScale(<number>d.value),
                    y: d => yScale(<number>d.value),
                    x: d => xScale(d.category),
                })
                .style({
                    'fill-opacity': opacity,
                    'stroke-opacity': opacity,
                    fill: (dataPoint: BarChartDataPoint) => dataPoint.color,
                    stroke: (dataPoint: BarChartDataPoint) => dataPoint.strokeColor,
                    "stroke-width": (dataPoint: BarChartDataPoint) => `${dataPoint.strokeWidth}px`,
                });

            this.tooltipServiceWrapper.addTooltip(this.barContainer.selectAll('.bar'),
                (tooltipEvent: TooltipEventArgs<BarChartDataPoint>) => this.getTooltipData(tooltipEvent.data),
                (tooltipEvent: TooltipEventArgs<BarChartDataPoint>) => tooltipEvent.data.selectionId
            );

            this.syncSelectionState(
                this.barSelection,
                this.selectionManager.getSelectionIds() as ISelectionId[]
            );

            this.barSelection.on('click', (d) => {
                // Allow selection only if the visual is rendered in a view that supports interactivity (e.g. Report)
                if (this.host.allowInteractions) {
                    const isCtrlPressed: boolean = (d3.event as MouseEvent).ctrlKey;

                    this.selectionManager
                        .select(d.selectionId, isCtrlPressed)
                        .then((ids: ISelectionId[]) => {
                            this.syncSelectionState(this.barSelection, ids);
                        });

                    (<Event>d3.event).stopPropagation();
                }
            });

            this.barSelection
                .exit()
                .remove();

            // Clear selection when clicking outside a bar
            this.svg.on('click', (d) => {
                if (this.host.allowInteractions) {
                    this.selectionManager
                        .clear()
                        .then(() => {
                            this.syncSelectionState(this.barSelection, []);
                        });
                }
            });
            // handle context menu
            this.svg.on('contextmenu', () => {
                const mouseEvent: MouseEvent = d3.event as MouseEvent;
                const eventTarget: EventTarget = mouseEvent.target;
                let dataPoint = d3.select(eventTarget).datum();
                this.selectionManager.showContextMenu(dataPoint ? dataPoint.selectionId : {}, {
                    x: mouseEvent.clientX,
                    y: mouseEvent.clientY
                });
                mouseEvent.preventDefault();
            });

            //BugBash info
            this.updateBugBashElement();
        }

        private syncSelectionState(
            selection: d3.Selection<BarChartDataPoint>,
            selectionIds: ISelectionId[]
        ): void {
            if (!selection || !selectionIds) {
                return;
            }

            if (!selectionIds.length) {
                selection.style({
                    "fill-opacity": null,
                    "stroke-opacity": null,
                });

                return;
            }

            const self: this = this;

            selection.each(function (barDataPoint: BarChartDataPoint) {
                const isSelected: boolean = self.isSelectionIdInArray(selectionIds, barDataPoint.selectionId);

                const opacity: number = isSelected
                    ? BarChart.Config.solidOpacity
                    : BarChart.Config.transparentOpacity;

                d3.select(this).style({
                    "fill-opacity": opacity,
                    "stroke-opacity": opacity,
                });
            });
        }

        private isSelectionIdInArray(selectionIds: ISelectionId[], selectionId: ISelectionId): boolean {
            if (!selectionIds || !selectionId) {
                return false;
            }

            return selectionIds.some((currentSelectionId: ISelectionId) => {
                return currentSelectionId.includes(selectionId);
            });
        }

        /**
         * Enumerates through the objects defined in the capabilities and adds the properties to the format pane
         *
         * @function
         * @param {EnumerateVisualObjectInstancesOptions} options - Map of defined objects
         */
        public enumerateObjectInstances(options: EnumerateVisualObjectInstancesOptions): VisualObjectInstanceEnumeration {
            let objectName = options.objectName;
            let objectEnumeration: VisualObjectInstance[] = [];

            switch (objectName) {
                case 'enableAxis':
                    objectEnumeration.push({
                        objectName: objectName,
                        properties: {
                            show: this.barChartSettings.enableAxis.show,
                            fill: this.barChartSettings.enableAxis.fill,
                        },
                        selector: null
                    });
                    break;
                case 'colorSelector':
                    for (let barDataPoint of this.barDataPoints) {
                        objectEnumeration.push({
                            objectName: objectName,
                            displayName: barDataPoint.category,
                            properties: {
                                fill: {
                                    solid: {
                                        color: barDataPoint.color
                                    }
                                }
                            },
                            selector: barDataPoint.selectionId.getSelector()
                        });
                    }
                    break;
                case 'generalView':
                    objectEnumeration.push({
                        objectName: objectName,
                        properties: {
                            opacity: this.barChartSettings.generalView.opacity,
                            showBugBashData: this.barChartSettings.generalView.showBugBashData,
                            showHelpLink: this.barChartSettings.generalView.showHelpLink,
                            specialEnumeration: this.barChartSettings.generalView.specialEnumeration
                        },
                        validValues: {
                            opacity: {
                                numberRange: {
                                    min: 10,
                                    max: 100
                                }
                            }
                        },
                        selector: null
                    });
                    break;
                case 'testAnalyticsProperty':
                    objectEnumeration.push({
                        objectName: objectName,
                        properties: {
                            show: this.barChartSettings.testAnalyticsProperty.show,
                            displayName: this.barChartSettings.testAnalyticsProperty.displayName,
                            opacity: this.barChartSettings.testAnalyticsProperty.opacity,
                            showHelpLink: this.barChartSettings.testAnalyticsProperty.showHelpLink,
                            specialEnumeration: this.barChartSettings.testAnalyticsProperty.specialEnumeration
                        },
                        validValues: {
                            opacity: {
                                numberRange: {
                                    min: 10,
                                    max: 100
                                }
                            }
                        },
                        selector: null
                    });
                    break;
                case 'CardWithManyPropertiesAnalytics':
                objectEnumeration.push({
                    objectName: objectName,
                    properties: {
                        show: this.barChartSettings.CardWithManyPropertiesAnalytics.show,
                        displayName: this.barChartSettings.CardWithManyPropertiesAnalytics.displayName,
                        unboundIntegerProperty: this.barChartSettings.CardWithManyPropertiesAnalytics.unboundIntegerProperty,
                        boundIntegerProperty: this.barChartSettings.CardWithManyPropertiesAnalytics.boundIntegerProperty,
                        unboundNumericProperty: this.barChartSettings.CardWithManyPropertiesAnalytics.unboundNumericProperty,
                        boundNumericProperty: this.barChartSettings.CardWithManyPropertiesAnalytics.boundNumericProperty,
                        booleanProperty: this.barChartSettings.CardWithManyPropertiesAnalytics.booleanProperty,
                        textProperty: this.barChartSettings.CardWithManyPropertiesAnalytics.textProperty,
                        specialEnumeration: this.barChartSettings.CardWithManyPropertiesAnalytics.specialEnumeration,
                        colorProperty: this.barChartSettings.CardWithManyPropertiesAnalytics.colorProperty,
                        nullableColorProperty: this.barChartSettings.CardWithManyPropertiesAnalytics.nullableColorProperty,
                        formattingLableDisplayUnitsProperty: this.barChartSettings.CardWithManyPropertiesAnalytics.formattingLableDisplayUnitsProperty,
                        formattingAlignmentProperty: this.barChartSettings.CardWithManyPropertiesAnalytics.formattingAlignmentProperty,
                        formattingFontSizeProperty: this.barChartSettings.CardWithManyPropertiesAnalytics.formattingFontSizeProperty
                    },
                    validValues: {
                        boundIntegerProperty: {
                            numberRange: {
                                min: 10,
                                max: 100
                            }
                        },
                        boundNumericProperty: {
                            numberRange: {
                                min: 0,
                                max: 100
                            }
                        },
                        formattingFontSizeProperty :{
                            numberRange: {
                                min: 8,
                                max: 40
                            }
                        }
                    },
                    selector: null
                });
                break;
                case 'CardWithManyPropertiesFormatting':
                    objectEnumeration.push({
                        objectName: objectName,
                        properties: {
                            show: this.barChartSettings.CardWithManyPropertiesFormatting.show,
                            displayName: this.barChartSettings.CardWithManyPropertiesFormatting.displayName,
                            unboundIntegerProperty: this.barChartSettings.CardWithManyPropertiesFormatting.unboundIntegerProperty,
                            boundIntegerProperty: this.barChartSettings.CardWithManyPropertiesFormatting.boundIntegerProperty,
                            unboundNumericProperty: this.barChartSettings.CardWithManyPropertiesFormatting.unboundNumericProperty,
                            boundNumericProperty: this.barChartSettings.CardWithManyPropertiesFormatting.boundNumericProperty,
                            booleanProperty: this.barChartSettings.CardWithManyPropertiesFormatting.booleanProperty,
                            textProperty: this.barChartSettings.CardWithManyPropertiesFormatting.textProperty,
                            specialEnumeration: this.barChartSettings.CardWithManyPropertiesFormatting.specialEnumeration,
                            colorProperty: this.barChartSettings.CardWithManyPropertiesFormatting.colorProperty,
                            nullableColorProperty: this.barChartSettings.CardWithManyPropertiesFormatting.nullableColorProperty,
                            formattingLableDisplayUnitsProperty: this.barChartSettings.CardWithManyPropertiesFormatting.formattingLableDisplayUnitsProperty,
                            formattingAlignmentProperty: this.barChartSettings.CardWithManyPropertiesFormatting.formattingAlignmentProperty,
                            formattingFontSizeProperty: this.barChartSettings.CardWithManyPropertiesFormatting.formattingFontSizeProperty
                        },
                        validValues: {
                            boundIntegerProperty: {
                                numberRange: {
                                    min: 10,
                                    max: 100
                                }
                            },
                            boundNumericProperty: {
                                numberRange: {
                                    min: 0,
                                    max: 100
                                }
                            },
                            formattingFontSizeProperty :{
                                numberRange: {
                                    min: 8,
                                    max: 40
                                }
                            }
                        },
                        selector: null
                    });
                    break;
            };

            return objectEnumeration;
        }

        /**
         * Destroy runs when the visual is removed. Any cleanup that the visual needs to
         * do should be done here.
         *
         * @function
         */
        public destroy(): void {
            // Perform any cleanup tasks here
        }

        private getTooltipData(value: any): VisualTooltipDataItem[] {
            let language = getLocalizedString(this.locale, "LanguageKey");
            return [{
                displayName: value.category,
                value: value.value.toString(),
                color: value.color,
                header: language && "displayed language " + language
            }];
        }

        private createHelpLinkElement(): Element {
            let linkElement = document.createElement("a");
            linkElement.textContent = "?";
            linkElement.setAttribute("title", "Open documentation");
            linkElement.setAttribute("class", "helpLink");
            linkElement.addEventListener("click", () => {
                this.host.launchUrl("https://microsoft.github.io/PowerBI-visuals/tutorials/building-bar-chart/adding-url-launcher-element-to-the-bar-chart/");
            });
            return linkElement;
        };

<<<<<<< HEAD
        private createBugBashElementHook(): Element {
            let bugBashHookElement = document.createElement("div");
            bugBashHookElement.setAttribute("class","bugBashHook");
            bugBashHookElement.innerText = "bugBash data not populated yet. If this is unexpected, check for errors/bugs.";

            return bugBashHookElement;
        }

        private updateBugBashElement(): void {
            let bugBashHook = document.getElementById("bugBashHook");
            bugBashHook.innerText = "Bug Bash Data:";
            d3.select("table.bugBashTable").remove();

            let tableElement = document.createElement("table");
            tableElement.setAttribute("class","bugBashTable");
            //header row
            let headerRow = document.createElement("tr");
            let propertyNameHeader = document.createElement("th");
            propertyNameHeader.innerText = "Property";
            headerRow.appendChild(propertyNameHeader);
            
            let formatHeader = document.createElement("th");
            formatHeader.innerText = "Format";
            headerRow.appendChild(formatHeader);

            let analyticsNameHeader = document.createElement("th");
            analyticsNameHeader.innerText = "Analytics";
            headerRow.appendChild(analyticsNameHeader);

            tableElement.appendChild(headerRow);

            //data rows
            for(var property in this.barChartSettings.CardWithManyPropertiesAnalytics) {
                let currRow = document.createElement("tr");
                let propertyNameCell = document.createElement("td");
                propertyNameCell.innerText = property;
                currRow.appendChild(propertyNameCell);

                let formatCell = document.createElement("td");
                formatCell.innerText = JSON.stringify(this.barChartSettings.CardWithManyPropertiesFormatting[property]);
                currRow.appendChild(formatCell);

                let analyticsNameCell = document.createElement("td");
                analyticsNameCell.innerText = JSON.stringify(this.barChartSettings.CardWithManyPropertiesAnalytics[property]);
                currRow.appendChild(analyticsNameCell);

                tableElement.appendChild(currRow);
            }
            
            bugBashHook.appendChild(tableElement);
        };
=======
        private HandleLandingPage(options: VisualUpdateOptions) {
            if (!options.dataViews || !options.dataViews.length) {
                if (!this.isLandingPageOn) {
                    this.isLandingPageOn = true;
                    const SampleLandingPage: Element = this.createSampleLandingPage();
                    this.element.appendChild(SampleLandingPage);

                    this.LandingPage = d3.select(SampleLandingPage);
                }

            } else {
                    if (this.isLandingPageOn && !this.LandingPageRemoved) {
                        this.LandingPageRemoved = true;
                        this.LandingPage.remove();
                }
            }
        }

        private createSampleLandingPage(): Element {
            let div = document.createElement("div");

            let header = document.createElement("h1");
            header.textContent = "Sample Bar Chart Landing Page";
            header.setAttribute("class", "LandingPage");
            let p1 = document.createElement("a");
            p1.setAttribute("class", "LandingPageHelpLink");
            p1.textContent = "Learn more about Landing page";

            p1.addEventListener("click", () => {
                this.host.launchUrl("https://microsoft.github.io/PowerBI-visuals/docs/overview/");
            });

            div.appendChild(header);
            div.appendChild(p1);

            return div;
        }
>>>>>>> 29164dc7
    }
}<|MERGE_RESOLUTION|>--- conflicted
+++ resolved
@@ -350,14 +350,11 @@
         private tooltipServiceWrapper: ITooltipServiceWrapper;
         private locale: string;
         private helpLinkElement: d3.Selection<any>;
-<<<<<<< HEAD
         private bugBashElement: d3.Selection<any>;
-=======
         private element: HTMLElement;
         private isLandingPageOn: boolean;
         private LandingPageRemoved: boolean;
         private LandingPage: d3.Selection<any>;
->>>>>>> 29164dc7
 
         private barSelection: d3.selection.Update<BarChartDataPoint>;
 
@@ -800,7 +797,6 @@
             return linkElement;
         };
 
-<<<<<<< HEAD
         private createBugBashElementHook(): Element {
             let bugBashHookElement = document.createElement("div");
             bugBashHookElement.setAttribute("class","bugBashHook");
@@ -852,7 +848,6 @@
             
             bugBashHook.appendChild(tableElement);
         };
-=======
         private HandleLandingPage(options: VisualUpdateOptions) {
             if (!options.dataViews || !options.dataViews.length) {
                 if (!this.isLandingPageOn) {
@@ -890,6 +885,5 @@
 
             return div;
         }
->>>>>>> 29164dc7
     }
 }